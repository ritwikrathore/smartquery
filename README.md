--- conflicted
+++ resolved
@@ -89,21 +89,13 @@
 - **Visualization Errors**: Check that matplotlib and its dependencies are properly installed
 
 ## License
-# Creative Commons Attribution-NonCommercial 1.0
 
-<<<<<<< HEAD
- CREATIVE COMMONS CORPORATION IS NOT A LAW FIRM AND DOES NOT PROVIDE LEGAL SERVICES. DISTRIBUTION OF THIS DRAFT LICENSE DOES NOT CREATE AN ATTORNEY-CLIENT RELATIONSHIP. CREATIVE COMMONS PROVIDES THIS INFORMATION ON AN "AS-IS" BASIS. CREATIVE COMMONS MAKES NO WARRANTIES REGARDING THE INFORMATION PROVIDED, AND DISCLAIMS LIABILITY FOR DAMAGES RESULTING FROM ITS USE.
-
-License
-
-=======
 # Creative Commons Attribution-NonCommercial 1.0
 
 CREATIVE COMMONS CORPORATION IS NOT A LAW FIRM AND DOES NOT PROVIDE LEGAL SERVICES. DISTRIBUTION OF THIS DRAFT LICENSE DOES NOT CREATE AN ATTORNEY-CLIENT RELATIONSHIP. CREATIVE COMMONS PROVIDES THIS INFORMATION ON AN "AS-IS" BASIS. CREATIVE COMMONS MAKES NO WARRANTIES REGARDING THE INFORMATION PROVIDED, AND DISCLAIMS LIABILITY FOR DAMAGES RESULTING FROM ITS USE.
 
 License
 
->>>>>>> 6b1dc274
 THE WORK (AS DEFINED BELOW) IS PROVIDED UNDER THE TERMS OF THIS CREATIVE COMMONS PUBLIC LICENSE ("CCPL" OR "LICENSE"). THE WORK IS PROTECTED BY COPYRIGHT AND/OR OTHER APPLICABLE LAW. ANY USE OF THE WORK OTHER THAN AS AUTHORIZED UNDER THIS LICENSE IS PROHIBITED.
 
 BY EXERCISING ANY RIGHTS TO THE WORK PROVIDED HERE, YOU ACCEPT AND AGREE TO BE BOUND BY THE TERMS OF THIS LICENSE. THE LICENSOR GRANTS YOU THE RIGHTS CONTAINED HERE IN CONSIDERATION OF YOUR ACCEPTANCE OF SUCH TERMS AND CONDITIONS.
